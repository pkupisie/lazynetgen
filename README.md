--- conflicted
+++ resolved
@@ -1,14 +1,7 @@
 # lazynetgen
 
 Usage:
-<<<<<<< HEAD
-'''
-pip3 install https://github.com/pkupisie/lazynetgen.git
-lazynetgen --distributions 10 --accesses 10 --site-name Test
-'''
-=======
 ```
 pip3 install git+https://github.com/pkupisie/lazynetgen.git
 lazynetgen --distributions 10 --accesses 10 --site-name Test
-```
->>>>>>> 249905e4
+```